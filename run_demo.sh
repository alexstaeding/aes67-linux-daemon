#!/bin/bash
#
# Tested on Ubuntu 18.04
#

function cleanup {
#kill and wait for previous daemon instances to exit
  sudo killall -q ptp4l
  killall -q aes67-daemon
  while killall -0 aes67-daemon 2>/dev/null ; do
    sleep 1
  done
}

if ! [ -x "$(command -v ptp4l)" ]; then
  echo 'Error: ptp4l is not installed.' >&2
  exit 1
fi

if ! [ -x "$(command -v arecord)" ]; then
  echo 'Error: arecord is not installed.' >&2
  exit 1
fi

if ! [ -x "$(command -v speaker-test)" ]; then
  echo 'Error: speaker-test is not installed.' >&2
  exit 1
fi

if ! [ -x "$(command -v ./daemon/aes67-daemon)" ]; then
  echo 'Error: aes67-daemon is not compiled.' >&2
  exit 1
fi

if ! [ -r "3rdparty/ravenna-alsa-lkm/driver/MergingRavennaALSA.ko" ]; then
  echo 'Error: MergingRavennaALSA.ko module is not compiled.' >&2
  exit 1
fi

trap cleanup EXIT

#configure system parms
sudo sysctl -w net/ipv4/igmp_max_memberships=66

if [ -x /usr/bin/pulseaudio ]; then
  #stop pulseaudio, this seems to open/close ALSA continuosly
  echo autospawn = no > $HOME/.config/pulse/client.conf
  pulseaudio --kill >/dev/null 2>&1
  rm $HOME/.config/pulse/client.conf
  #disable pulseaudio
  systemctl --user stop pulseaudio.socket > /dev/null 2>&1
  systemctl --user stop pulseaudio.sservice > /dev/null 2>&1
fi

#install kernel module
sudo insmod 3rdparty/ravenna-alsa-lkm/driver/MergingRavennaALSA.ko

cleanup
if [ -f ./demo/sink_test.wav ] ; then
  rm -f sink_test.wav
fi

echo "Starting PTP master ..."
sudo ptp4l -i lo -l7 -E -S &

#echo "Starting AES67 daemon ..."
./daemon/aes67-daemon -c ./demo/daemon.conf &

#open browser on configuration page
if [ -x "$(command -v xdg-open)" ]; then
  xdg-open "http://127.0.0.1:8080/PTP"
fi

echo "Waiting for PTP slave to sync ..."
sleep 30

#starting recording on sink
echo "Starting to record 60 secs from sink ..."
<<<<<<< HEAD
arecord -D plughw:RAVENNA -f S32_LE -d 60 -r 48000 -c 8 -t wav /tmp/sink_test.wav > /dev/null 2>&1 &
=======
arecord -D plughw:RAVENNA -f cd -d 60 -r 44100 -c 8 -t wav /tmp/sink_test.wav > /dev/null 2>&1 &
>>>>>>> 0dbfe78a
sleep 10

#starting playback on source
echo "Starting to playback test on source ..."
<<<<<<< HEAD
speaker-test -F S32_LE -D plughw:RAVENNA -r 48000 -c 8 -t sine > /dev/null 2>&1 &
=======
speaker-test -D plughw:RAVENNA -r 44100 -c 8 -t sine > /dev/null 2>&1 &
>>>>>>> 0dbfe78a

while killall -0 arecord 2>/dev/null ; do
  sleep 1
done
killall speaker-test
if [ -f /tmp/sink_test.wav ] ; then
  mv /tmp/sink_test.wav demo/
  echo "Recording to file \"demo/sink_test.wav\" successfull"
else
  echo "Recording failed"
fi

echo "Terminating processes ..."
<|MERGE_RESOLUTION|>--- conflicted
+++ resolved
@@ -76,20 +76,12 @@
 
 #starting recording on sink
 echo "Starting to record 60 secs from sink ..."
-<<<<<<< HEAD
 arecord -D plughw:RAVENNA -f S32_LE -d 60 -r 48000 -c 8 -t wav /tmp/sink_test.wav > /dev/null 2>&1 &
-=======
-arecord -D plughw:RAVENNA -f cd -d 60 -r 44100 -c 8 -t wav /tmp/sink_test.wav > /dev/null 2>&1 &
->>>>>>> 0dbfe78a
 sleep 10
 
 #starting playback on source
 echo "Starting to playback test on source ..."
-<<<<<<< HEAD
 speaker-test -F S32_LE -D plughw:RAVENNA -r 48000 -c 8 -t sine > /dev/null 2>&1 &
-=======
-speaker-test -D plughw:RAVENNA -r 44100 -c 8 -t sine > /dev/null 2>&1 &
->>>>>>> 0dbfe78a
 
 while killall -0 arecord 2>/dev/null ; do
   sleep 1
